extern crate alpm;
#[macro_use]
extern crate clap;
extern crate curl;
extern crate env_logger;
extern crate itertools;
#[macro_use]
extern crate log;
extern crate serde_json;
extern crate term;

use clap::App;
use curl::easy::Easy;
use itertools::Itertools;
use serde_json::Value;
use std::cmp::Ordering;
use std::collections::btree_map::Entry::{Occupied, Vacant};
use std::collections::BTreeMap;
use std::default::Default;
use std::process::exit;
use std::str;

mod avg;
mod enums;

const WEBSITE: &str = "https://security.archlinux.org";
const ROOT_DIR: &str = "/";
const DB_PATH: &str = "/var/lib/pacman/";

struct Options {
    format: Option<String>,
    quiet: u64,
    upgradable_only: bool,
}

impl Default for Options {
    fn default() -> Options {
        Options {
            format: None,
            quiet: 0,
            upgradable_only: false,
        }
    }
}

fn main() {
    env_logger::init();

    let yaml = load_yaml!("cli.yml");
    let args = App::from_yaml(yaml).get_matches();

    let options = Options {
        format: {
            match args.value_of("format") {
                Some(f) => Some(f.to_string()),
                None => None,
            }
        },
        quiet: args.occurrences_of("quiet"),
        upgradable_only: args.is_present("upgradable"),
    };

    let mut avgs = String::new();
    {
        info!("Downloading AVGs...");
        let avgs_url = format!("{}/issues/all.json", WEBSITE);

        let mut easy = Easy::new();
        easy.fail_on_error(true)
            .expect("curl::Easy::fail_on_error failed");
        easy.url(&avgs_url).expect("curl::Easy::url failed");
        let mut transfer = easy.transfer();
        transfer
            .write_function(|data| {
                avgs.push_str(str::from_utf8(data).expect("str conversion failed"));
                Ok(data.len())
            })
            .expect("write_function failed");
        match transfer.perform() {
            Ok(_) => {}
            Err(_) => {
                println!(
                    "Cannot fetch data from {}, please check your network connection!",
                    WEBSITE
                );
                exit(1)
            }
        };
    }

    let pacman = match args.value_of("dbpath") {
        Some(path) => {
            alpm::Alpm::new(ROOT_DIR, path).expect("alpm::Alpm::new with custom dbpath failed")
        }
        None => alpm::Alpm::new(ROOT_DIR, DB_PATH).expect("alpm::Alpm::new failed"),
    };
    let db = pacman.localdb();

    let mut cves: BTreeMap<String, Vec<_>> = BTreeMap::new();
    {
        let json: Value = serde_json::from_str(&avgs).expect("serde_json::from_str failed");

        for avg in json.as_array().expect("Value::as_array failed") {
            let packages = avg["packages"]
                .as_array()
                .expect("Value::as_array failed")
                .iter()
                .map(|s| s.as_str().expect("Value::as_str failed").to_string())
                .collect::<Vec<_>>();

            if !package_is_installed(&db, &packages) {
                continue;
            }

            let info = to_avg(avg);

            if info.status != enums::Status::NotAffected {
                for p in packages {
                    match cves.entry(p) {
                        Occupied(c) => c.into_mut(),
                        Vacant(c) => c.insert(vec![]),
                    }
                    .push(info.clone());
                }
            }
        }
    }

    let mut affected_avgs: BTreeMap<String, Vec<_>> = BTreeMap::new();
    for (pkg, avgs) in cves {
        for avg in &avgs {
            if system_is_affected(&db, &pkg, avg) {
                match affected_avgs.entry(pkg.clone()) {
                    Occupied(c) => c.into_mut(),
                    Vacant(c) => c.insert(vec![]),
                }
                .push(avg.clone());
            }
        }
    }

    let merged = merge_avgs(&affected_avgs);
    print_avgs(&options, &merged);
}

/// Converts a JSON to an `avg::AVG`
fn to_avg(data: &Value) -> avg::AVG {
    let severity = data["severity"]
        .as_str()
        .expect("Value::as_str failed")
        .to_string()
        .parse::<enums::Severity>()
        .expect("parse::<Severity> failed");
    avg::AVG {
        issues: data["issues"]
            .as_array()
            .expect("Value::as_array failed")
            .iter()
            .map(|s| {
                (
                    s.as_str().expect("Value::as_str failed").to_string(),
                    severity,
                )
            })
            .collect(),
        fixed: match data["fixed"].as_str() {
            Some(s) => Some(s.to_string()),
            None => None,
        },
        severity: severity,
        status: data["status"]
            .as_str()
            .expect("Value::as_str failed")
            .to_string()
            .parse::<enums::Status>()
            .expect("parse::<Status> failed"),
    }
}

#[test]
fn test_to_avg() {
    let json: Value = serde_json::from_str(
        "{\"issues\": [\"CVE-1\", \"CVE-2\"], \"fixed\": \"1.0\", \
         \"severity\": \"High\", \"status\": \"Not affected\"}",
    )
    .expect("serde_json::from_str failed");

    let avg1 = to_avg(&json);
    assert_eq!(2, avg1.issues.len());
    assert_eq!(Some("1.0".to_string()), avg1.fixed);
    assert_eq!(enums::Severity::High, avg1.severity);
    assert_eq!(enums::Status::NotAffected, avg1.status);

    let json: Value = serde_json::from_str(
        "{\"issues\": [\"CVE-1\"], \"fixed\": null, \
         \"severity\": \"Low\", \"status\": \"Vulnerable\"}",
    )
    .expect("serde_json::from_str failed");

    let avg2 = to_avg(&json);
    assert_eq!(1, avg2.issues.len());
    assert_eq!(None, avg2.fixed);
    assert_eq!(enums::Severity::Low, avg2.severity);
    assert_eq!(enums::Status::Vulnerable, avg2.status);
}

/// Given a package and an `avg::AVG`, returns true if the system is affected
fn system_is_affected(db: &alpm::Db, pkg: &str, avg: &avg::AVG) -> bool {
    match db.pkg(pkg.clone()) {
        Ok(v) => {
            info!(
                "Found installed version {} for package {}",
                v.version(),
                pkg
            );
            match avg.fixed {
                Some(ref version) => {
                    info!("Comparing with fixed version {}", version);
                    let cmp = alpm::vercmp(v.version().to_string(), version.clone());
                    if let Ordering::Less = cmp {
                        return true;
                    }
                }
                None => return true,
            };
        }
        Err(_) => debug!("Package {} not installed", pkg),
    }

    false
}

#[test]
fn test_system_is_affected() {
    let pacman = alpm::Alpm::new(ROOT_DIR, DB_PATH).expect("Alpm::new failed");
    let db = pacman.localdb();

    let avg1 = avg::AVG {
        issues: vec![
            ("CVE-1".to_string(), enums::Severity::Unknown),
            ("CVE-2".to_string(), enums::Severity::Unknown),
        ],
        fixed: Some("1.0.0".to_string()),
        severity: enums::Severity::Unknown,
        status: enums::Status::Unknown,
    };

    assert_eq!(false, system_is_affected(&db, &"pacman".to_string(), &avg1));

    let avg2 = avg::AVG {
        issues: vec![
            ("CVE-1".to_string(), enums::Severity::Unknown),
            ("CVE-2".to_string(), enums::Severity::Unknown),
        ],
        fixed: Some("7.0.0".to_string()),
        severity: enums::Severity::Unknown,
        status: enums::Status::Unknown,
    };

    assert!(system_is_affected(&db, &"pacman".to_string(), &avg2));
}

/// Given a list of package names, returns true when at least one is installed
fn package_is_installed(db: &alpm::Db, packages: &[String]) -> bool {
    for pkg in packages {
        match db.pkg(pkg.as_str()) {
            Ok(_) => {
                info!("Package {} is installed", pkg);
                return true;
            }
            Err(_) => debug!("Package {} not installed", pkg),
        }
    }
    false
}

#[test]
fn test_package_is_installed() {
    let pacman = alpm::Alpm::new(ROOT_DIR, DB_PATH).expect("Alpm::new failed");
    let db = pacman.localdb();

    let packages = vec!["pacman".to_string(), "pac".to_string()];
    assert!(package_is_installed(&db, &packages));

    let packages = vec!["pac".to_string()];
    assert_eq!(false, package_is_installed(&db, &packages));
}

/// Merge a list of `avg::AVG` into a single `avg::AVG` using major version as version
fn merge_avgs(cves: &BTreeMap<String, Vec<avg::AVG>>) -> BTreeMap<String, avg::AVG> {
    let mut avgs: BTreeMap<String, avg::AVG> = BTreeMap::new();
    for (pkg, list) in cves.iter() {
        let mut avg_issues = vec![];
        let mut avg_fixed: Option<String> = None;
        let mut avg_severity = enums::Severity::Unknown;
        let mut avg_status = enums::Status::Unknown;

        for a in list.iter() {
            avg_issues.append(&mut a.issues.clone());

            match avg_fixed.clone() {
                Some(ref version) => {
                    if let Some(ref v) = a.fixed {
                        let cmp = alpm::vercmp(version.to_string(), v.to_string());
                        if let Ordering::Greater = cmp {
                            avg_fixed = a.fixed.clone();
                        }
                    }
                }
                None => avg_fixed = a.fixed.clone(),
            }

            if a.severity > avg_severity {
                avg_severity = a.severity;
            }

            if a.status > avg_status {
                avg_status = a.status;
            }
        }

        let avg = avg::AVG {
            issues: avg_issues,
            fixed: avg_fixed,
            severity: avg_severity,
            status: avg_status,
        };
        avgs.insert(pkg.to_string(), avg);
    }

    avgs
}

#[test]
fn test_merge_avgs() {
    let mut avgs: BTreeMap<String, Vec<_>> = BTreeMap::new();

    let avg1 = avg::AVG {
        issues: vec![
            ("CVE-1".to_string(), enums::Severity::Unknown),
            ("CVE-2".to_string(), enums::Severity::Unknown),
        ],
        fixed: Some("1.0.0".to_string()),
        severity: enums::Severity::Unknown,
        status: enums::Status::Fixed,
    };

    let avg2 = avg::AVG {
        issues: vec![
            ("CVE-4".to_string(), enums::Severity::Unknown),
            ("CVE-10".to_string(), enums::Severity::Unknown),
        ],
        fixed: Some("0.9.8".to_string()),
        severity: enums::Severity::High,
        status: enums::Status::Testing,
    };

    assert!(enums::Severity::Critical > enums::Severity::High);

    avgs.insert("package".to_string(), vec![avg1.clone(), avg2.clone()]);

    avgs.insert("package2".to_string(), vec![avg1, avg2]);

    let merged = merge_avgs(&avgs);

    assert_eq!(2, merged.len());
    assert_eq!(
        4,
        merged
            .get(&"package".to_string())
            .expect("'package' key not found")
            .issues
            .len()
    );
    assert_eq!(
        enums::Severity::High,
        merged
            .get(&"package".to_string())
            .expect("'package' key not found")
            .severity
    );
    assert_eq!(
        enums::Status::Testing,
        merged
            .get(&"package".to_string())
            .expect("'package' key not found")
            .status
    );
}

/// Print a list of `avg::AVG`
fn print_avgs(options: &Options, avgs: &BTreeMap<String, avg::AVG>) {
    let mut t = term::stdout().expect("term::stdout failed");
    for (pkg, avg) in avgs {
        match avg.fixed {
            Some(ref v) if avg.status != enums::Status::Vulnerable => {
                // Quiet option
                if options.quiet != 0 {
                    t.fg(avg.severity.to_color()).expect("term::fg failed");
                    if options.quiet >= 2 {
                        writeln!(t, "{}", pkg).expect("term::writeln failed");
                    } else if options.quiet == 1 {
                        writeln!(t, "{}>={}", pkg, v).expect("term::writeln failed");
                    }
                    t.reset().expect("term::stdout failed");
                } else {
                    match options.format {
                        Some(ref f) => {
                            t.fg(term::color::RED).expect("term::color::RED failed");
                            writeln!(
                                t,
                                "{}",
                                f.replace("%n", pkg.as_str()).replace(
                                    "%c",
                                    avg.issues.iter().map(|issue| &issue.0).join(",").as_str(),
                                )
                            )
                            .expect("term::writeln failed");
                            t.reset().expect("term::stdout failed");
                        }
                        None => {
                            print_avg_colored(&mut t, pkg, avg);
                            // Colored update
                            if avg.status == enums::Status::Testing {
<<<<<<< HEAD
                                // Print: Update to {} for testing repos!"
                                print!(" Update to");
                                t.attr(term::Attr::Bold).expect("term::attr failed");
                                t.fg(term::color::GREEN).expect("term::fg failed");
                                write!(t, " {}", v).expect("term::writeln failed");
                                t.reset().expect("term::stdout failed");
                                println!(" from testing repos!");
                            } else if avg.status == enums::Status::Fixed {
                                // Print: Update to {}!
                                print!(" Update to");
                                t.attr(term::Attr::Bold).expect("term::attr failed");
                                t.fg(term::color::GREEN).expect("term::fg failed");
                                writeln!(t, " {}!", v).expect("term::writeln failed");
                                t.reset().expect("term::stdout failed");
=======
                                writeln!(t, "{} Update to {} from the testing repos!", msg, v)
                                    .expect("term::writeln failed")
                            } else if avg.status == enums::Status::Fixed {
                                writeln!(t, "{} Update to {}!", msg, v)
                                    .expect("term::writeln failed")
                            } else {
                                writeln!(t, "{}", msg).expect("term::writeln failed")
>>>>>>> d31dcf91
                            }
                        }
                    }
                }
            }
            _ => {
                if !options.upgradable_only {
                    if options.quiet > 0 {
                        t.fg(avg.severity.to_color()).expect("term::fg failed");
                        writeln!(t, "{}", pkg).expect("term::writeln failed");
                        t.reset().expect("term::stdout failed");
                    } else {
                        match options.format {
                            Some(ref f) => {
                                t.fg(avg.severity.to_color()).expect("term::fg failed");
                                writeln!(
                                    t,
                                    "{}",
                                    f.replace("%n", pkg.as_str()).replace(
                                        "%c",
                                        avg.issues.iter().map(|issue| &issue.0).join(",").as_str(),
                                    )
                                )
                                .expect("term::writeln failed");
                                t.reset().expect("term::stdout failed");
                            }
                            None => {
                                print_avg_colored(&mut t, pkg, avg);
                                println!();
                            }
                        }
                    }
                }
            }
        }
    }
}

/// Prints "Package {pkg} is affected by {issues}. {severity}." colored
fn print_avg_colored(t: &mut Box<term::StdoutTerminal>, pkg: &String, avg: &avg::AVG) {
    t.reset().expect("term::stdout failed");
    // Bold package
    print!("Package");
    t.attr(term::Attr::Bold).expect("term::attr failed");
    write!(t, " {}", pkg).expect("term::writeln failed");
    // Normal "is affected by"
    t.reset().expect("term::stdout failed");
    print!(" is affected by");
    // Colored issues
    if let Some((first, elements)) = avg.issues.split_first() {
        t.fg(first.1.to_color()).expect("term::fg failed");
        write!(t, " {}", first.0).expect("term::write failed");
        t.reset().expect("term::stdout failed");
        for issue in elements {
            print!(",");
            t.fg(issue.1.to_color()).expect("term::fg failed");
            write!(t, " {}", issue.0).expect("term::write failed");
            t.reset().expect("term::stdout failed");
        }
    }
    print!(".");
    // Colored severity
    t.fg(avg.severity.to_color()).expect("term::fg failed");
    write!(t, " {}.", avg.severity).expect("term::write failed");
    t.reset().expect("term::stdout failed");
}

// run test cargo test -- --nocapture to see output
#[test]
fn test_print_avgs() {
    let mut avgs: BTreeMap<String, Vec<_>> = BTreeMap::new();

    let avg1 = avg::AVG {
        issues: vec![
            ("CVE-1".to_string(), enums::Severity::Unknown),
            ("CVE-2".to_string(), enums::Severity::Low),
            ("CVE-3".to_string(), enums::Severity::Medium),
        ],
        fixed: Some("1.0.0".to_string()),
        severity: enums::Severity::Unknown,
        status: enums::Status::Fixed,
    };

    let avg2 = avg::AVG {
        issues: vec![
            ("CVE-4".to_string(), enums::Severity::High),
            ("CVE-5".to_string(), enums::Severity::Critical),
        ],
        fixed: Some("0.9.8".to_string()),
        severity: enums::Severity::High,
        status: enums::Status::Testing,
    };

    avgs.insert("package".to_string(), vec![avg1.clone(), avg2.clone()]);

    avgs.insert("package2".to_string(), vec![avg1, avg2]);

    let merged = merge_avgs(&avgs);

    let options = Options {
        format: None,
        quiet: 0,
        upgradable_only: false,
    };

    print_avgs(&options, &merged);
}<|MERGE_RESOLUTION|>--- conflicted
+++ resolved
@@ -422,30 +422,21 @@
                             print_avg_colored(&mut t, pkg, avg);
                             // Colored update
                             if avg.status == enums::Status::Testing {
-<<<<<<< HEAD
                                 // Print: Update to {} for testing repos!"
                                 print!(" Update to");
                                 t.attr(term::Attr::Bold).expect("term::attr failed");
                                 t.fg(term::color::GREEN).expect("term::fg failed");
                                 write!(t, " {}", v).expect("term::writeln failed");
                                 t.reset().expect("term::stdout failed");
-                                println!(" from testing repos!");
+                                println!(" from the testing repos!");
                             } else if avg.status == enums::Status::Fixed {
                                 // Print: Update to {}!
                                 print!(" Update to");
                                 t.attr(term::Attr::Bold).expect("term::attr failed");
                                 t.fg(term::color::GREEN).expect("term::fg failed");
-                                writeln!(t, " {}!", v).expect("term::writeln failed");
+                                write!(t, " {}", v).expect("term::writeln failed");
                                 t.reset().expect("term::stdout failed");
-=======
-                                writeln!(t, "{} Update to {} from the testing repos!", msg, v)
-                                    .expect("term::writeln failed")
-                            } else if avg.status == enums::Status::Fixed {
-                                writeln!(t, "{} Update to {}!", msg, v)
-                                    .expect("term::writeln failed")
-                            } else {
-                                writeln!(t, "{}", msg).expect("term::writeln failed")
->>>>>>> d31dcf91
+                                println!("!");
                             }
                         }
                     }
